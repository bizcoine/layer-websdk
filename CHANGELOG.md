# Javascript SDK Change Log

## 1.1.0

<<<<<<< HEAD
* Caching Fixes
  * Updates Caching to uncache any Messages and Conversations that aren't part of any Query's results 10 minutes (configurable) after websocket event announces their arrival.
  * Removes Conversation.lastMessage from cache once its no longer a query result.
  * Fixes cache cleanup on deleting a Query.

## 0.9.3

* Minor bug fix to layer.Query
=======
* layer.Constants
  * Adds layer.Constants.DELETION_MODE.MY_DEVICES for layer.Message.delete() and layer.Conversation.delete()
* layer.Conversation
  * Support for Deletion with either layer.Constants.DELETION_MODE.MY_DEVICES or .Constants.DELETION_MODE.ALL (delete for all users or just for me).  Note that deleting for just me doesn't remove me as a participant, which means that new Messages will cause the Conversation to reappear.
  * Adds layer.Conversation.leave() to leave a Conversation and remove it from my Conversation list.  New Messages will NOT cause the Conversation to reappear.
* layer.Message
  * Support for Deletion with either layer.Constants.DELETION_MODE.MY_DEVICES or .Constants.DELETION_MODE.ALL (delete for all users or just for me).  Note that deleting for just me doesn't remove me as a participant, which means that new Messages will cause the Conversation to reappear.
>>>>>>> 72417a20

## 0.9.2

#### Public API Changes

* layer.Conversation
  * The `delete` method now requires a layer.Constant.DELETION_MODE argument and no longer supports Boolean arguments.
* Adds `isNew` `isSaving`, `isSynced` and `isSaved` methods; these will show up as properties when calling toObject().
* layer.Message
  * The `recipientStatus` property now returns layer.RECEIPT_STATE.PENDING for any recipient to whom the Message has not yet been sent
  * The `getImageURLs` method has been removed.
  * The `delete` method now requires a layer.Constant.DELETION_MODE argument and no longer supports Boolean arguments.
  * Adds `isNew` `isSaving`, `isSynced` and `isSaved` methods; these will show up as properties when calling toObject().
  * Removes the `isSending` property; use `isSaving` instead; `isSaving` will show up as a property for immutable objects.
* layer.MessagePart
  * The `fetchContent` method now triggers an `content-loaded-error` event if it fails to load the Content (content has expired for example, and must be refreshed)
* layer.Query
  * Now runs query as soon as client is ready (for queries created prior to Ready).
* layer.TypingIndicators.TypingListener
  * Now has a setInput method that can be used to change what input the Listener is monitoring when sending
    typing indicators to other users.
* layer.Client
  * Adds registerIOSPushToken() method for push notification support in hybrid apps
  * Adds registerAndroidPushToken() method for push notification support in hybrid apps
  * Adds unregisterPushToken() method
* layer.User
  * Flagged as a private class; it is recommended that you not use this until `v1.1` which will have Identity Management.

#### Bug Fixes

* A round of memory leak fixes

## 0.9.1

#### Bug Fixes

* layer.MessagePart now loads new Rich Content downloadUrl and expiration dates whenever Query reloads the Message.

#### Public API Changes

* layer.Query
  * The `dataType` property is now set with static properties, either layer.Query.InstanceDataType or layer.Query.ObjectDataType
  * A `paginationWindow` property larger than the maximum page size that then automatically loads multiple pages is no longer supported.  A paginationWindow larger than the maximum page size will be automatically adjusted to the maximum page size (a value of 500 will be changed to `query.data.length + 100` if its too large)
  * There is now a `totalSize` property reporting on the total number of results of the query there are on the server.
  * There is now a `size` property reporting on the total number of results of the query have been loaded from the server.
  * Previously you subscribe to `change` event and check the `evt.type` for values of `data`, `insert`, `remove`, `reset` and `property`.
    This still works, but now you can *also* choose to subscribe to `change:data`, `change:insert`, `change:remove`, `change:reset` and `change:property`.
* layer.TypingIndicators.TypingListener
  * Change to constructor parameters.  If using `client.createTypingListener` then it does not affect you
* layer.TypingIndicators.TypingPublisher
  * Change to constructor parameters.  If using `client.createTypingPublisher` then it does not affect you

#### Fixes

* Fixes issues with websocket reconnect logic

## 0.9.0 Public Beta Launch

#### Public API Changes

* layer.Client.createConversation now defaults to creating Distinct Conversations.


## 0.1.4

#### Public API Changes

* layer.Client
  * Now has an `online` event for reporting on whether it is or is not connected to the server.
  * Now clears all queries and reloads their data from the server if disconnected more than 30 hours

## 0.1.3

#### Public API Changes

* layer.Message
  * Now has an `isSending` property
  * Removes the `isLoaded` method
  * Adds the `isLoading` property
* layer.Conversation
  * Removes the `isLoaded` method
  * Adds the `isLoading` property
* layer.Client
  * Now supports a logLevel property with enhanced logging support
  * Adds `messages:notify` event which can be used to help drive desktop notifications more reliably than the `messages:add` event.

#### Fixes

* Fixes to error handling in websocket requests that timeout

## 0.1.2

#### Public API Changes

* layer.MessagePart
   * Now has a `hasContent` property
   * `loadContent()` method has been renamed to fetchContent
   * `fetchContent` now triggers a messages:change event on completion.
   * `content` property has been removed; this is now a private property
   * layer.MessagePart now has a `url` property; returns "" if url has expired.
   * `url` will be set asynchronously by calling `fetchContent()`
     This url will be to a resource cached in the browser.
   * `url` will be set asynchronously by calling `layer.MessagePart.fetchStream()`.
      This url will point to a remote resource, but this is an expiring URL.
   * The expiring url will be cleared when it has expired, requiring another
   call to fetchStream():
```
   function render(part) {}
    if (part.url) {
      return "<img src='{part.url}' />";
    } else {
      part.fetchStream(() => this.rerender());
      return "<img src='' />";
    }
  }
```
* layer.Client now provides a layer.Client.getMessagePart(id) method

#### Fixes

* Fixes to read receipts; no longer sends read receipt if already marked as read
* Fixes to Websocket reconnect logic insures that missed events are requested

## 0.1.1

#### Public API Changes

* `authenticated-expired` event has been replaced with `deauthenticated` event.
* layer.Query and layer.QueryBuilder now support a `sortBy` property which allows for sorting by `lastMessage.sentAt` or `createdAt`.
* Removes option to use XHR instead of websocket for sending messages and conversations
* `message.sendReceipt('read')` now sets the `isRead` property.
* Websocket PATCH events will load the object from the server if it isn't already cached; patch events are not emitted locally but the conversations:add/messages:add event will trigger showing the current state of the newly loaded object.
* Message.sentBy will now always have a value, even if the message is not yet sent.
* Message.isSending property has been added
* Fixes to layer.Query enable Message Queries to populate with the Conversation's lastMessage while waiting for the rest of the messages to load.
* Fixes to layer.Query now ignore any response but the most recent response (occurs when quickly changing between query predicates)


## 0.1.0

#### Public API Changes

* `client.getObject()` is now a protected method; use `client.getConversation()` or `client.getMessage()` instead
* `client.getConversation(id)` no longer loads the Conversation from the server if its not cached; `client.getConversation(id, true)` WILL load the Conversation from the server if its not cached.
* `client.getMessage(id)` no longer loads the Message from the server if its not cached; `client.getMessage(id, true)` WILL load the Message from the server if its not cached.<|MERGE_RESOLUTION|>--- conflicted
+++ resolved
@@ -2,16 +2,10 @@
 
 ## 1.1.0
 
-<<<<<<< HEAD
 * Caching Fixes
   * Updates Caching to uncache any Messages and Conversations that aren't part of any Query's results 10 minutes (configurable) after websocket event announces their arrival.
   * Removes Conversation.lastMessage from cache once its no longer a query result.
   * Fixes cache cleanup on deleting a Query.
-
-## 0.9.3
-
-* Minor bug fix to layer.Query
-=======
 * layer.Constants
   * Adds layer.Constants.DELETION_MODE.MY_DEVICES for layer.Message.delete() and layer.Conversation.delete()
 * layer.Conversation
@@ -19,7 +13,14 @@
   * Adds layer.Conversation.leave() to leave a Conversation and remove it from my Conversation list.  New Messages will NOT cause the Conversation to reappear.
 * layer.Message
   * Support for Deletion with either layer.Constants.DELETION_MODE.MY_DEVICES or .Constants.DELETION_MODE.ALL (delete for all users or just for me).  Note that deleting for just me doesn't remove me as a participant, which means that new Messages will cause the Conversation to reappear.
->>>>>>> 72417a20
+
+## 1.0.0
+
+* Updated version number and language from beta to GA
+
+## 0.9.3
+
+* Minor bug fix to layer.Query
 
 ## 0.9.2
 
