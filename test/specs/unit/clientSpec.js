--- conflicted
+++ resolved
@@ -676,7 +676,6 @@
             // Posttest
             expect(client.trigger).not.toHaveBeenCalled();
         });
-<<<<<<< HEAD
 
         it("Should delete from _tempMessagesHash", function() {
             // Setup
@@ -770,9 +769,6 @@
             // Posttest
             expect(client._tempMessagesHash[mId]).toEqual("fred");
         });
-
-=======
->>>>>>> d96edc05
     });
 
     describe("The _getObject() method", function() {
